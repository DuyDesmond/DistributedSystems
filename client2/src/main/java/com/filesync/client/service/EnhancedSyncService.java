--- conflicted
+++ resolved
@@ -46,11 +46,7 @@
 import com.filesync.common.model.VersionVector;
 
 /**
-<<<<<<< HEAD
- * Enhanced Synchronization Service with version vector support and real-time WebSocket sync
-=======
- * Enhanced Synchronization Service with version vector support and advanced chunking
->>>>>>> 857aeb22
+ * Enhanced Synchronization Service with version vector support and real-time WebSocket sync and advanced chunking
  */
 public class EnhancedSyncService implements WebSocketSyncClient.SyncEventHandler {
     
@@ -74,7 +70,6 @@
     private final BlockingQueue<SyncTask> syncQueue = new LinkedBlockingQueue<>();
     private volatile boolean running = false;
     
-<<<<<<< HEAD
     // WebSocket support for real-time sync
     private WebSocketSyncClient webSocketClient;
     private final AtomicBoolean webSocketConnected = new AtomicBoolean(false);
@@ -82,7 +77,7 @@
     // Adaptive polling intervals based on WebSocket connection status
     private static final int POLLING_INTERVAL_CONNECTED = 300; // 5 minutes when WebSocket connected
     private static final int POLLING_INTERVAL_DISCONNECTED = 30; // 30 seconds when disconnected
-=======
+    
     // Chunking control
     private final Semaphore chunkUploadSemaphore = new Semaphore(MAX_CONCURRENT_CHUNKS);
     
@@ -97,7 +92,6 @@
         public String getSessionId() { return sessionId; }
         public void setSessionId(String sessionId) { this.sessionId = sessionId; }
     }
->>>>>>> 857aeb22
     
     /**
      * Calculate SHA-256 checksum of file data
@@ -547,29 +541,19 @@
                     
                     logger.info("File downloaded successfully: {}", filePath);
                 } else {
-<<<<<<< HEAD
-                    String responseBody = EntityUtils.toString(response.getEntity());
-                    logger.error("File download failed with status {}: {} - Response: {}", 
-                        response.getCode(), filePath, responseBody);
-                }
-            }
-            
-        } catch (Exception e) {
-            logger.error("Error downloading file: {} - Exception: {}", filePath, e.getMessage(), e);
-=======
                     String responseBody;
                     try {
                         responseBody = EntityUtils.toString(response.getEntity());
                     } catch (ParseException e) {
                         responseBody = "Failed to parse response: " + e.getMessage();
                     }
-                    logger.error("File download failed: {} - {}", filePath, responseBody);
+                    logger.error("File download failed with status {}: {} - Response: {}", 
+                        response.getCode(), filePath, responseBody);
                 }
             }
             
         } catch (IOException e) {
-            logger.error("Error downloading file: {}", filePath, e);
->>>>>>> 857aeb22
+            logger.error("Error downloading file: {} - Exception: {}", filePath, e.getMessage(), e);
         }
     }
 
